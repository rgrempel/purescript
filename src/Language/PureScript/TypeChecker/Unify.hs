-----------------------------------------------------------------------------
--
-- Module      :  Language.PureScript.TypeChecker.Unify
-- Copyright   :  (c) Phil Freeman 2013
-- License     :  MIT
--
-- Maintainer  :  Phil Freeman <paf31@cantab.net>
-- Stability   :  experimental
-- Portability :
--
-- |
-- Functions and instances relating to unification
--
-----------------------------------------------------------------------------

{-# OPTIONS_GHC -fno-warn-orphans #-}
{-# LANGUAGE FlexibleInstances #-}
{-# LANGUAGE FlexibleContexts #-}
{-# LANGUAGE MultiParamTypeClasses #-}

module Language.PureScript.TypeChecker.Unify (
    unifyTypes,
    unifyRows,
    unifiesWith,
    replaceVarWithUnknown,
    replaceTypeWildcards,
    varIfUnknown
) where

import Data.List (nub, sort)
import Data.Maybe (fromMaybe)
import qualified Data.HashMap.Strict as H

import Control.Monad
import Control.Monad.Unify
import Control.Monad.Writer
import Control.Monad.Error.Class (MonadError(..))

import Language.PureScript.Errors
import Language.PureScript.TypeChecker.Monad
import Language.PureScript.TypeChecker.Skolems
import Language.PureScript.Types

instance Partial Type where
  unknown = TUnknown
  isUnknown (TUnknown u) = Just u
  isUnknown _ = Nothing
  unknowns = everythingOnTypes (++) go
    where
    go (TUnknown u) = [u]
    go _ = []
  ($?) sub = everywhereOnTypes go
    where
    go t@(TUnknown u) = fromMaybe t $ H.lookup u (runSubstitution sub)
    go other = other

instance Unifiable Check Type where
  (=?=) = unifyTypes

-- |
-- Unify two types, updating the current substitution
--
unifyTypes :: Type -> Type -> UnifyT Type Check ()
unifyTypes t1 t2 = rethrow (onErrorMessages (ErrorUnifyingTypes t1 t2)) $
  unifyTypes' t1 t2
  where
  unifyTypes' (TUnknown u1) (TUnknown u2) | u1 == u2 = return ()
  unifyTypes' (TUnknown u) t = u =:= t
  unifyTypes' t (TUnknown u) = u =:= t
  unifyTypes' (ForAll ident1 ty1 sc1) (ForAll ident2 ty2 sc2) =
    case (sc1, sc2) of
      (Just sc1', Just sc2') -> do
        sko <- newSkolemConstant
        let sk1 = skolemize ident1 sko sc1' ty1
        let sk2 = skolemize ident2 sko sc2' ty2
        sk1 `unifyTypes` sk2
      _ -> error "Skolemized type variable was not given a scope"
  unifyTypes' (ForAll ident ty1 (Just sc)) ty2 = do
    sko <- newSkolemConstant
    let sk = skolemize ident sko sc ty1
    sk `unifyTypes` ty2
  unifyTypes' ForAll{} _ = throwError . errorMessage $ UnspecifiedSkolemScope
  unifyTypes' ty f@ForAll{} = f `unifyTypes` ty
  unifyTypes' (TypeVar v1) (TypeVar v2) | v1 == v2 = return ()
  unifyTypes' ty1@(TypeConstructor c1) ty2@(TypeConstructor c2) =
    guardWith (errorMessage (TypesDoNotUnify ty1 ty2)) (c1 == c2)
  unifyTypes' (TypeApp t3 t4) (TypeApp t5 t6) = do
    t3 `unifyTypes` t5
    t4 `unifyTypes` t6
  unifyTypes' (Skolem _ s1 _) (Skolem _ s2 _) | s1 == s2 = return ()
  unifyTypes' (KindedType ty1 _) ty2 = ty1 `unifyTypes` ty2
  unifyTypes' ty1 (KindedType ty2 _) = ty1 `unifyTypes` ty2
  unifyTypes' r1@RCons{} r2 = unifyRows r1 r2
  unifyTypes' r1 r2@RCons{} = unifyRows r1 r2
  unifyTypes' r1@REmpty r2 = unifyRows r1 r2
  unifyTypes' r1 r2@REmpty = unifyRows r1 r2
  unifyTypes' ty1@(ConstrainedType _ _) ty2 = throwError . errorMessage $ ConstrainedTypeUnified ty1 ty2
  unifyTypes' t3 t4@(ConstrainedType _ _) = unifyTypes' t4 t3
  unifyTypes' t3 t4 = throwError . errorMessage $ TypesDoNotUnify t3 t4

-- |
-- Unify two rows, updating the current substitution
--
-- Common labels are first identified, and unified. Remaining labels and types are unified with a
-- trailing row unification variable, if appropriate, otherwise leftover labels result in a unification
-- error.
--
unifyRows :: Type -> Type -> UnifyT Type Check ()
unifyRows r1 r2 =
  let
    (s1, r1') = rowToList r1
    (s2, r2') = rowToList r2
    int = [ (t1, t2) | (name, t1) <- s1, (name', t2) <- s2, name == name' ]
    sd1 = [ (name, t1) | (name, t1) <- s1, name `notElem` map fst s2 ]
    sd2 = [ (name, t2) | (name, t2) <- s2, name `notElem` map fst s1 ]
  in do
    forM_ int (uncurry (=?=))
    unifyRows' sd1 r1' sd2 r2'
  where
  unifyRows' :: [(String, Type)] -> Type -> [(String, Type)] -> Type -> UnifyT Type Check ()
  unifyRows' [] (TUnknown u) sd r = u =:= rowFromList (sd, r)
  unifyRows' sd r [] (TUnknown u) = u =:= rowFromList (sd, r)
  unifyRows' sd1 (TUnknown u1) sd2 (TUnknown u2) = do
    forM_ sd1 $ \(_, t) -> occursCheck u2 t
    forM_ sd2 $ \(_, t) -> occursCheck u1 t
    rest <- fresh
    u1 =:= rowFromList (sd2, rest)
    u2 =:= rowFromList (sd1, rest)
<<<<<<< HEAD
=======
  unifyRows' sd1 (SaturatedTypeSynonym name args) sd2 r2' = do
    r1' <- expandTypeSynonym name args
    unifyRows (rowFromList (sd1, r1')) (rowFromList (sd2, r2'))
  unifyRows' sd1 r1' sd2 r2'@(SaturatedTypeSynonym _ _) = unifyRows' sd2 r2' sd1 r1'
>>>>>>> c70560ae
  unifyRows' [] REmpty [] REmpty = return ()
  unifyRows' [] (TypeVar v1) [] (TypeVar v2) | v1 == v2 = return ()
  unifyRows' [] (Skolem _ s1 _) [] (Skolem _ s2 _) | s1 == s2 = return ()
  unifyRows' sd3 r3 sd4 r4 = throwError . errorMessage $ TypesDoNotUnify (rowFromList (sd3, r3)) (rowFromList (sd4, r4))

-- |
-- Check that two types unify
--
<<<<<<< HEAD
unifiesWith :: Type -> Type -> Bool
unifiesWith (TUnknown u1) (TUnknown u2) | u1 == u2 = True
unifiesWith (Skolem _ s1 _) (Skolem _ s2 _) | s1 == s2 = True
unifiesWith (TypeVar v1) (TypeVar v2) | v1 == v2 = True
unifiesWith (TypeConstructor c1) (TypeConstructor c2) | c1 == c2 = True
unifiesWith (TypeApp h1 t1) (TypeApp h2 t2) = h1 `unifiesWith` h2 && t1 `unifiesWith` t2
unifiesWith REmpty REmpty = True
unifiesWith r1@(RCons _ _ _) r2@(RCons _ _ _) =
=======
unifiesWith :: Environment -> Type -> Type -> Bool
unifiesWith _ (TUnknown u1) (TUnknown u2) | u1 == u2 = True
unifiesWith _ (Skolem _ s1 _) (Skolem _ s2 _) | s1 == s2 = True
unifiesWith _ (TypeVar v1) (TypeVar v2) | v1 == v2 = True
unifiesWith _ (TypeConstructor c1) (TypeConstructor c2) | c1 == c2 = True
unifiesWith e (TypeApp h1 t1) (TypeApp h2 t2) = unifiesWith e h1 h2 && unifiesWith e t1 t2
unifiesWith e (SaturatedTypeSynonym name args) t2 =
  case expandTypeSynonym' e name args of
    Left  _  -> False
    Right t1 -> unifiesWith e t1 t2
unifiesWith e t1 t2@(SaturatedTypeSynonym _ _) = unifiesWith e t2 t1
unifiesWith _ REmpty REmpty = True
unifiesWith e r1@RCons{} r2@RCons{} =
>>>>>>> c70560ae
  let (s1, r1') = rowToList r1
      (s2, r2') = rowToList r2

      int = [ (t1, t2) | (name, t1) <- s1, (name', t2) <- s2, name == name' ]
      sd1 = [ (name, t1) | (name, t1) <- s1, name `notElem` map fst s2 ]
      sd2 = [ (name, t2) | (name, t2) <- s2, name `notElem` map fst s1 ]
<<<<<<< HEAD
  in all (uncurry unifiesWith) int && go sd1 r1' sd2 r2'
=======
  in all (uncurry (unifiesWith e)) int && go sd1 r1' sd2 r2'
>>>>>>> c70560ae
  where
  go :: [(String, Type)] -> Type -> [(String, Type)] -> Type -> Bool
  go [] REmpty          [] REmpty          = True
  go [] (TypeVar v1)    [] (TypeVar v2)    = v1 == v2
  go [] (Skolem _ s1 _) [] (Skolem _ s2 _) = s1 == s2
  go [] (TUnknown _)    _  _               = True
  go _  _               [] (TUnknown _)    = True
  go _  (TUnknown _)    _  (TUnknown _)    = True
  go _  _               _  _               = False
unifiesWith _ _ = False

-- |
-- Replace a single type variable with a new unification variable
--
replaceVarWithUnknown :: String -> Type -> UnifyT Type Check Type
replaceVarWithUnknown ident ty = do
  tu <- fresh
  return $ replaceTypeVars ident tu ty

-- |
-- Replace type wildcards with unknowns
--
replaceTypeWildcards :: Type -> UnifyT t Check Type
replaceTypeWildcards = everywhereOnTypesM replace
  where
  replace TypeWildcard = do
    u <- fresh'
    liftCheck . tell $ errorMessage . WildcardInferredType $ TUnknown u
    return $ TUnknown u
  replace other = return other

-- |
-- Replace outermost unsolved unification variables with named type variables
--
varIfUnknown :: Type -> Type
varIfUnknown ty =
  let unks = nub $ unknowns ty
      toName = (:) 't' . show
      ty' = everywhereOnTypes typeToVar ty
      typeToVar :: Type -> Type
      typeToVar (TUnknown u) = TypeVar (toName u)
      typeToVar t = t
  in mkForAll (sort . map toName $ unks) ty'<|MERGE_RESOLUTION|>--- conflicted
+++ resolved
@@ -126,13 +126,6 @@
     rest <- fresh
     u1 =:= rowFromList (sd2, rest)
     u2 =:= rowFromList (sd1, rest)
-<<<<<<< HEAD
-=======
-  unifyRows' sd1 (SaturatedTypeSynonym name args) sd2 r2' = do
-    r1' <- expandTypeSynonym name args
-    unifyRows (rowFromList (sd1, r1')) (rowFromList (sd2, r2'))
-  unifyRows' sd1 r1' sd2 r2'@(SaturatedTypeSynonym _ _) = unifyRows' sd2 r2' sd1 r1'
->>>>>>> c70560ae
   unifyRows' [] REmpty [] REmpty = return ()
   unifyRows' [] (TypeVar v1) [] (TypeVar v2) | v1 == v2 = return ()
   unifyRows' [] (Skolem _ s1 _) [] (Skolem _ s2 _) | s1 == s2 = return ()
@@ -141,7 +134,6 @@
 -- |
 -- Check that two types unify
 --
-<<<<<<< HEAD
 unifiesWith :: Type -> Type -> Bool
 unifiesWith (TUnknown u1) (TUnknown u2) | u1 == u2 = True
 unifiesWith (Skolem _ s1 _) (Skolem _ s2 _) | s1 == s2 = True
@@ -149,33 +141,14 @@
 unifiesWith (TypeConstructor c1) (TypeConstructor c2) | c1 == c2 = True
 unifiesWith (TypeApp h1 t1) (TypeApp h2 t2) = h1 `unifiesWith` h2 && t1 `unifiesWith` t2
 unifiesWith REmpty REmpty = True
-unifiesWith r1@(RCons _ _ _) r2@(RCons _ _ _) =
-=======
-unifiesWith :: Environment -> Type -> Type -> Bool
-unifiesWith _ (TUnknown u1) (TUnknown u2) | u1 == u2 = True
-unifiesWith _ (Skolem _ s1 _) (Skolem _ s2 _) | s1 == s2 = True
-unifiesWith _ (TypeVar v1) (TypeVar v2) | v1 == v2 = True
-unifiesWith _ (TypeConstructor c1) (TypeConstructor c2) | c1 == c2 = True
-unifiesWith e (TypeApp h1 t1) (TypeApp h2 t2) = unifiesWith e h1 h2 && unifiesWith e t1 t2
-unifiesWith e (SaturatedTypeSynonym name args) t2 =
-  case expandTypeSynonym' e name args of
-    Left  _  -> False
-    Right t1 -> unifiesWith e t1 t2
-unifiesWith e t1 t2@(SaturatedTypeSynonym _ _) = unifiesWith e t2 t1
-unifiesWith _ REmpty REmpty = True
-unifiesWith e r1@RCons{} r2@RCons{} =
->>>>>>> c70560ae
+unifiesWith r1@RCons{} r2@RCons{} =
   let (s1, r1') = rowToList r1
       (s2, r2') = rowToList r2
 
       int = [ (t1, t2) | (name, t1) <- s1, (name', t2) <- s2, name == name' ]
       sd1 = [ (name, t1) | (name, t1) <- s1, name `notElem` map fst s2 ]
       sd2 = [ (name, t2) | (name, t2) <- s2, name `notElem` map fst s1 ]
-<<<<<<< HEAD
   in all (uncurry unifiesWith) int && go sd1 r1' sd2 r2'
-=======
-  in all (uncurry (unifiesWith e)) int && go sd1 r1' sd2 r2'
->>>>>>> c70560ae
   where
   go :: [(String, Type)] -> Type -> [(String, Type)] -> Type -> Bool
   go [] REmpty          [] REmpty          = True
